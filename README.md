--- conflicted
+++ resolved
@@ -153,13 +153,8 @@
 
 If you find LLMEasyQuant useful in your research, please cite our paper:
 
-<<<<<<< HEAD
-```bibtex
-@misc{liu2024llmeasyquanteasyuse,
-=======
 ```
 @article{liu2024llmeasyquanteasyuse,
->>>>>>> 20219691
       title={LLMEasyQuant -- An Easy to Use Toolkit for LLM Quantization}, 
       author={Dong Liu and Kaiser Pister},
       year={2024},
